from dataclasses import dataclass
from typing import List, Optional

from implicitdict import ImplicitDict, StringBasedDateTime
from pydantic import BaseModel, Field
from uas_standards.astm.f3411.v22a.api import RIDAircraftState, RIDFlightDetails

DEFAULT_REFERENCE_TIME = "2022-01-01T00:00:00Z"


class FlightObservationSchema(BaseModel):
    lat_dd: float
    lon_dd: float
    altitude_mm: float
    traffic_source: int
    source_type: int
    icao_address: str
    timestamp: int
    metadata: dict = Field(default_factory=dict)


@dataclass
class FlightObservationSchema:
    id: str
    session_id: str
    latitude_dd: float
    longitude_dd: float
    altitude_mm: float
    traffic_source: int
    source_type: int
    icao_address: str
    timestamp: str
    metadata: dict


class FullFlightRecord(ImplicitDict):
    reference_time: StringBasedDateTime
    """The reference time of this flight (usually the time of first telemetry)"""

    states: List[RIDAircraftState]
    """All telemetry that will be/was received for this flight"""

    flight_details: RIDFlightDetails
    """Details of this flight, as would be reported at the ASTM /details endpoint"""

    aircraft_type: str
    """Type of aircraft, as per RIDFlight.aircraft_type"""


class FlightRecordCollection(ImplicitDict):
    flights: List[FullFlightRecord]


class AdjacentCircularFlightsSimulatorConfiguration(ImplicitDict):
    reference_time: StringBasedDateTime = StringBasedDateTime(DEFAULT_REFERENCE_TIME)
    """The reference time relative to which flight data should be generated.

    The time should be irrelevant in real-world use as times are adjusted to be
    relative to a time close to the time of test.
    """

    random_seed: Optional[int] = 12345
    """Pseudorandom seed that should be used, or specify None to use default Random."""

    minx: float = 7.4735784530639648
    """Western edge of bounding box (degrees longitude)"""

    miny: float = 46.9746744128218410
    """Southern edge of bounding box (degrees latitude)"""

    maxx: float = 7.4786210060119620
    """Eastern edge of bounding box (degrees longitude)"""

    maxy: float = 46.9776318195799121
    """Northern edge of bounding box (degrees latitude)"""

    utm_zone: int = 32
    """UTM Zone integer for the location, see https://en.wikipedia.org/wiki/Universal_Transverse_Mercator_coordinate_system
     to identify the zone for the location."""

    altitude_of_ground_level_wgs_84 = 570
    """Height of the geoid above the WGS84 ellipsoid (using EGM 96) for Bern, rom https://geographiclib.sourceforge.io/cgi-bin/GeoidEval?input=46%B056%26%238242%3B53%26%238243%3BN+7%B026%26%238242%3B51%26%238243%3BE&option=Submit"""

    flight_start_shift: int = 0
    """Delay generated flight starts from the reference time to spread flights over time. Expressed in seconds. Use 0 to disable."""


class GeoJSONFlightsSimulatorConfiguration(ImplicitDict):
    reference_time: StringBasedDateTime = StringBasedDateTime(DEFAULT_REFERENCE_TIME)
    """The reference time relative to which flight data should be generated.

    The time should be irrelevant in real-world use as times are adjusted to be
    relative to a time close to the time of test.
    """

    random_seed: Optional[int] = 12345
    """Pseudorandom seed that should be used, or specify None to use default Random."""
    geojson: dict
    utm_zone: int = 32
    """UTM Zone integer for the location, see https://en.wikipedia.org/wiki/Universal_Transverse_Mercator_coordinate_system
     to identify the zone for the location."""

    altitude_of_ground_level_wgs_84 = 570
    """Height of the geoid above the WGS84 ellipsoid (using EGM 96) for Bern, rom https://geographiclib.sourceforge.io/cgi-bin/GeoidEval?input=46%B056%26%238242%3B53%26%238243%3BN+7%B026%26%238242%3B51%26%238243%3BE&option=Submit"""

    flight_start_shift: int = 0
    """Delay generated flight starts from the reference time to spread flights over time. Expressed in seconds. Use 0 to disable."""


class AirTrafficGeneratorConfiguration(ImplicitDict):
    reference_time: StringBasedDateTime = StringBasedDateTime(DEFAULT_REFERENCE_TIME)
    """The reference time relative to which flight data should be generated.

    The time should be irrelevant in real-world use as times are adjusted to be
    relative to a time close to the time of test.
    """

    random_seed: Optional[int] = 12345
    """Pseudorandom seed that should be used, or specify None to use default Random."""
    geojson: dict
    utm_zone: int = 32
    """UTM Zone integer for the location, see https://en.wikipedia.org/wiki/Universal_Transverse_Mercator_coordinate_system
<<<<<<< HEAD
=======
     to identify the zone for the location."""

    altitude_of_ground_level_wgs_84 = 570
    """Height of the geoid above the WGS84 ellipsoid (using EGM 96) for Bern, rom https://geographiclib.sourceforge.io/cgi-bin/GeoidEval?input=46%B056%26%238242%3B53%26%238243%3BN+7%B026%26%238242%3B51%26%238243%3BE&option=Submit"""

    flight_start_shift: int = 0
    """Delay generated flight starts from the reference time to spread flights over time. Expressed in seconds. Use 0 to disable."""


class AirTrafficGeneratorConfiguration(ImplicitDict):
    reference_time: StringBasedDateTime = StringBasedDateTime("2022-01-01T00:00:00Z")
    """The reference time relative to which flight data should be generated.

    The time should be irrelevant in real-world use as times are adjusted to be
    relative to a time close to the time of test.
    """

    random_seed: Optional[int] = 12345
    """Pseudorandom seed that should be used, or specify None to use default Random."""
    geojson: dict
    utm_zone: int = 32
    """UTM Zone integer for the location, see https://en.wikipedia.org/wiki/Universal_Transverse_Mercator_coordinate_system
>>>>>>> 28e0d16c
    to identify the zone for the location."""

    altitude_of_ground_level_wgs_84 = 570
    """Height of the geoid above the WGS84 ellipsoid (using EGM 96) for Bern, rom https://geographiclib.sourceforge.io/cgi-bin/GeoidEval?input=46%B056%26%238242%3B53%26%238243%3BN+7%B026%26%238242%3B51%26%238243%3BE&option=Submit"""

    flight_start_shift: int = 0
    """Delay generated flight starts from the reference time to spread flights over time. Expressed in seconds. Use 0 to disable."""<|MERGE_RESOLUTION|>--- conflicted
+++ resolved
@@ -120,31 +120,6 @@
     geojson: dict
     utm_zone: int = 32
     """UTM Zone integer for the location, see https://en.wikipedia.org/wiki/Universal_Transverse_Mercator_coordinate_system
-<<<<<<< HEAD
-=======
-     to identify the zone for the location."""
-
-    altitude_of_ground_level_wgs_84 = 570
-    """Height of the geoid above the WGS84 ellipsoid (using EGM 96) for Bern, rom https://geographiclib.sourceforge.io/cgi-bin/GeoidEval?input=46%B056%26%238242%3B53%26%238243%3BN+7%B026%26%238242%3B51%26%238243%3BE&option=Submit"""
-
-    flight_start_shift: int = 0
-    """Delay generated flight starts from the reference time to spread flights over time. Expressed in seconds. Use 0 to disable."""
-
-
-class AirTrafficGeneratorConfiguration(ImplicitDict):
-    reference_time: StringBasedDateTime = StringBasedDateTime("2022-01-01T00:00:00Z")
-    """The reference time relative to which flight data should be generated.
-
-    The time should be irrelevant in real-world use as times are adjusted to be
-    relative to a time close to the time of test.
-    """
-
-    random_seed: Optional[int] = 12345
-    """Pseudorandom seed that should be used, or specify None to use default Random."""
-    geojson: dict
-    utm_zone: int = 32
-    """UTM Zone integer for the location, see https://en.wikipedia.org/wiki/Universal_Transverse_Mercator_coordinate_system
->>>>>>> 28e0d16c
     to identify the zone for the location."""
 
     altitude_of_ground_level_wgs_84 = 570
