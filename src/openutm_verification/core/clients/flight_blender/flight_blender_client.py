--- conflicted
+++ resolved
@@ -541,10 +541,7 @@
             logger.debug(f"Submitting {len(observations)} air traffic observations")
             for filtered_observation in filtered_observations:
                 endpoint = f"/flight_stream/set_air_traffic/{session_id}"
-<<<<<<< HEAD
                 logger.debug(f"Submitting {len(observations)} air traffic observations")
-=======
->>>>>>> 7df599a5
                 payload = {"observations": filtered_observation}
 
                 response = self.post(endpoint, json=payload)
