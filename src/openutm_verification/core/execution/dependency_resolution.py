import inspect
from contextlib import ExitStack, contextmanager
from contextvars import ContextVar
from typing import Callable, ContextManager, Generator, Type, TypeVar, cast

from openutm_verification.core.execution.config_models import RunContext

T = TypeVar("T")

<<<<<<< HEAD
DEPENDENCIES: dict[Type, Callable[..., ContextManager[object]]] = {}
CONTEXT: ContextVar[RunContext] = ContextVar("context", default={"scenario_id": "", "docs": None})


def dependency(type: Type) -> Callable:
    def wrapper(func: Callable[..., object]) -> Callable[..., object]:
=======
DEPENDENCIES: dict[object, Callable[..., ContextManager[object]]] = {}
CONTEXT: ContextVar[RunContext] = ContextVar(
    "context",
    default=cast(
        RunContext,
        {
            "scenario_id": "",
            "suite_scenario": None,
            "suite_name": None,
        },
    ),
)


def dependency(type: object) -> Callable:
    def wrapper(func: Callable[..., Generator]) -> Callable[..., Generator]:
>>>>>>> 000f46fc
        DEPENDENCIES[type] = contextmanager(func)
        return func

    return wrapper


def call_with_dependencies(func: Callable[..., T]) -> T:
    """Call a function with its dependencies automatically provided.

    Args:
        func: The function to call.
    Returns:
        The result of the function call.
    """
    sig = inspect.signature(func)
    with provide(*(p.annotation for p in sig.parameters.values())) as dependencies:
        return func(*dependencies)


class DependencyResolver:
    """Resolves dependencies using a provided ExitStack."""

    def __init__(self, stack: ExitStack):
        self.stack = stack
        self._cache: dict[object, object] = {}

    def resolve(self, type_: object) -> object:
        """Resolve a dependency of a specific type."""
        if type_ in self._cache:
            return self._cache[type_]

        if type_ not in DEPENDENCIES:
            raise ValueError(f"No dependency registered for type {type_}")

        dependency_func = DEPENDENCIES[type_]
        sig = inspect.signature(dependency_func)

        # Resolve dependencies of this dependency
        dep_args = []
        for param in sig.parameters.values():
            if param.annotation is not inspect.Parameter.empty and param.annotation is not type(None):
                dep_instance = self.resolve(param.annotation)
                dep_args.append(dep_instance)

        instance = self.stack.enter_context(dependency_func(*dep_args))
        self._cache[type_] = instance
        return instance


@contextmanager
def provide(*types: object) -> Generator[tuple[object, ...], None, None]:
    """Context manager to provide dependencies for the given types.

    This function recursively resolves dependencies, meaning if a dependency
    function requires other dependencies as parameters, they will be automatically
    provided.

    Args:
        *types: The types of dependencies to provide.
    Yields:
        All the requested dependencies as a tuple.
    """
    with ExitStack() as stack:
        resolver = DependencyResolver(stack)
        instances = [resolver.resolve(t) for t in types]
        yield tuple(instances)<|MERGE_RESOLUTION|>--- conflicted
+++ resolved
@@ -7,14 +7,7 @@
 
 T = TypeVar("T")
 
-<<<<<<< HEAD
-DEPENDENCIES: dict[Type, Callable[..., ContextManager[object]]] = {}
-CONTEXT: ContextVar[RunContext] = ContextVar("context", default={"scenario_id": "", "docs": None})
 
-
-def dependency(type: Type) -> Callable:
-    def wrapper(func: Callable[..., object]) -> Callable[..., object]:
-=======
 DEPENDENCIES: dict[object, Callable[..., ContextManager[object]]] = {}
 CONTEXT: ContextVar[RunContext] = ContextVar(
     "context",
@@ -24,6 +17,7 @@
             "scenario_id": "",
             "suite_scenario": None,
             "suite_name": None,
+            "docs": None
         },
     ),
 )
@@ -31,7 +25,6 @@
 
 def dependency(type: object) -> Callable:
     def wrapper(func: Callable[..., Generator]) -> Callable[..., Generator]:
->>>>>>> 000f46fc
         DEPENDENCIES[type] = contextmanager(func)
         return func
 
