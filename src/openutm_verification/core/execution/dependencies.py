<<<<<<< HEAD
from typing import Callable, Generator, Iterable, Optional, TypeVar
=======
from typing import Callable, Generator, Iterable, TypeVar, cast
>>>>>>> 000f46fc

from loguru import logger

from openutm_verification.auth.providers import get_auth_provider
from openutm_verification.core.clients.air_traffic.air_traffic_client import AirTrafficClient
from openutm_verification.core.clients.air_traffic.base_client import create_air_traffic_settings
from openutm_verification.core.clients.flight_blender.flight_blender_client import FlightBlenderClient
from openutm_verification.core.clients.opensky.base_client import create_opensky_settings
from openutm_verification.core.clients.opensky.opensky_client import OpenSkyClient
from openutm_verification.core.execution.config_models import AppConfig, DataFiles, ScenarioId, get_settings
from openutm_verification.core.execution.dependency_resolution import CONTEXT, dependency
from openutm_verification.core.reporting.reporting_models import ScenarioResult
from openutm_verification.scenarios.registry import SCENARIO_REGISTRY

T = TypeVar("T")


def get_scenario_docs(scenario_id: str) -> Optional[str]:
    docs_path = SCENARIO_REGISTRY[scenario_id].get("docs")
    if docs_path and docs_path.exists():
        try:
            return docs_path.read_text(encoding="utf-8")
        except Exception as e:
            logger.warning(f"Failed to read docs file {docs_path}: {e}")
    else:
        logger.warning(f"Docs file not found: {docs_path}")
        return None
def scenarios() -> Iterable[tuple[str, Callable[..., ScenarioResult]]]:
    """Provides scenarios to run with their functions.

    Returns:
        An iterable of tuples containing (scenario_id, scenario_function).
    """
<<<<<<< HEAD
    scenarios_to_run = get_settings().scenarios
    logger.info(f"Found {len(scenarios_to_run)} scenarios to run.")

    for scenario_id in scenarios_to_run:
        if scenario_id in SCENARIO_REGISTRY:
            logger.info("=" * 100)
            logger.info(f"Running scenario: {scenario_id}")
            docs_content = get_scenario_docs(scenario_id)

            CONTEXT.set({"scenario_id": scenario_id, "docs": docs_content})
            yield scenario_id, SCENARIO_REGISTRY[scenario_id]["func"]
=======
    config = get_settings()

    scenarios_to_iterate = []

    # Determine which suites to run
    target_suite_names = config.target_suites if config.target_suites else config.suites.keys()

    if not target_suite_names:
        logger.warning("No suites defined in configuration.")

    for suite_name in target_suite_names:
        if suite_name not in config.suites:
            logger.error(f"Target suite '{suite_name}' not found in configuration.")
            continue

        suite = config.suites[suite_name]
        logger.info(f"Adding suite: {suite_name} with {len(suite.scenarios)} scenarios.")
        for suite_scenario in suite.scenarios:
            scenarios_to_iterate.append((suite_name, suite_scenario))

    for suite_name, item in scenarios_to_iterate:
        scenario_id = item.name
        suite_scenario = item

        if scenario_id in SCENARIO_REGISTRY:
            logger.info("=" * 100)
            logger.info(f"Running scenario: {scenario_id}")

            scenario_func = SCENARIO_REGISTRY[scenario_id]

            CONTEXT.set({
                "scenario_id": scenario_id,
                "suite_scenario": suite_scenario,
                "suite_name": suite_name,
                "docs": None
            })
            yield scenario_id, scenario_func
>>>>>>> 000f46fc
        else:
            logger.warning(f"Scenario {scenario_id} not found in registry.")
    logger.info("=" * 100)


@dependency(ScenarioId)
def scenario_id() -> Generator[ScenarioId, None, None]:
    """Provides a ScenarioId for dependency injection.

    Returns:
        The current scenario identifier.
    """
    yield CONTEXT.get()["scenario_id"]


@dependency(DataFiles)
def data_files(scenario_id: ScenarioId) -> Generator[DataFiles, None, None]:
    """Provides data files configuration for dependency injection.

    Returns:
        An instance of DataFiles.
    """
    config = get_settings()

    # Check for suite override
    suite_scenario = CONTEXT.get().get("suite_scenario")

    if suite_scenario:
        # Merge suite overrides with base config
        trajectory = suite_scenario.trajectory or config.data_files.trajectory
        flight_declaration = suite_scenario.flight_declaration or config.data_files.flight_declaration
        geo_fence = suite_scenario.geo_fence or config.data_files.geo_fence
    else:
        # Use base config
        trajectory = config.data_files.trajectory
        flight_declaration = config.data_files.flight_declaration
        geo_fence = config.data_files.geo_fence

    data = DataFiles(
        trajectory=trajectory,
        flight_declaration=flight_declaration,
        geo_fence=geo_fence,
    )
    yield data


@dependency(AppConfig)
def app_config() -> Generator[AppConfig, None, None]:
    """Provides the application configuration for dependency injection.

    Returns:
        An instance of AppConfig.
    """
    yield cast(AppConfig, get_settings())


@dependency(FlightBlenderClient)
def flight_blender_client(config: AppConfig) -> Generator[FlightBlenderClient, None, None]:
    """Provides a FlightBlenderClient instance for dependency injection.

    Args:
        config: The application configuration containing Flight Blender settings.
    Returns:
        An instance of FlightBlenderClient.
    """
    auth_provider = get_auth_provider(config.flight_blender.auth)
    credentials = auth_provider.get_cached_credentials(
        audience=config.flight_blender.auth.audience or "",
        scopes=config.flight_blender.auth.scopes or [],
    )
    with FlightBlenderClient(base_url=config.flight_blender.url, credentials=credentials) as fb_client:
        yield fb_client


@dependency(OpenSkyClient)
def opensky_client(config: AppConfig) -> Generator[OpenSkyClient, None, None]:
    """Provides an OpenSkyClient instance for dependency injection."""
    settings = create_opensky_settings()
    with OpenSkyClient(settings) as opensky_client:
        yield opensky_client


@dependency(AirTrafficClient)
def air_traffic_client(config: AppConfig) -> Generator[AirTrafficClient, None, None]:
    """Provides an AirTrafficClient instance for dependency injection."""
    settings = create_air_traffic_settings()
    with AirTrafficClient(settings) as air_traffic_client:
        yield air_traffic_client<|MERGE_RESOLUTION|>--- conflicted
+++ resolved
@@ -1,8 +1,4 @@
-<<<<<<< HEAD
-from typing import Callable, Generator, Iterable, Optional, TypeVar
-=======
-from typing import Callable, Generator, Iterable, TypeVar, cast
->>>>>>> 000f46fc
+from typing import Callable, Generator, Iterable, Optional, TypeVar, cast
 
 from loguru import logger
 
@@ -36,19 +32,6 @@
     Returns:
         An iterable of tuples containing (scenario_id, scenario_function).
     """
-<<<<<<< HEAD
-    scenarios_to_run = get_settings().scenarios
-    logger.info(f"Found {len(scenarios_to_run)} scenarios to run.")
-
-    for scenario_id in scenarios_to_run:
-        if scenario_id in SCENARIO_REGISTRY:
-            logger.info("=" * 100)
-            logger.info(f"Running scenario: {scenario_id}")
-            docs_content = get_scenario_docs(scenario_id)
-
-            CONTEXT.set({"scenario_id": scenario_id, "docs": docs_content})
-            yield scenario_id, SCENARIO_REGISTRY[scenario_id]["func"]
-=======
     config = get_settings()
 
     scenarios_to_iterate = []
@@ -78,15 +61,15 @@
             logger.info(f"Running scenario: {scenario_id}")
 
             scenario_func = SCENARIO_REGISTRY[scenario_id]
+            docs_content = get_scenario_docs(scenario_id)
 
             CONTEXT.set({
                 "scenario_id": scenario_id,
                 "suite_scenario": suite_scenario,
                 "suite_name": suite_name,
-                "docs": None
+                "docs": docs_content
             })
             yield scenario_id, scenario_func
->>>>>>> 000f46fc
         else:
             logger.warning(f"Scenario {scenario_id} not found in registry.")
     logger.info("=" * 100)
