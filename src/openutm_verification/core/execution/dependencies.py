--- conflicted
+++ resolved
@@ -88,25 +88,19 @@
 
     if suite_scenario:
         # Merge suite overrides with base config
-        telemetry = suite_scenario.telemetry or config.data_files.telemetry
+        trajectory = suite_scenario.trajectory or config.data_files.trajectory
         flight_declaration = suite_scenario.flight_declaration or config.data_files.flight_declaration
         geo_fence = suite_scenario.geo_fence or config.data_files.geo_fence
     else:
         # Use base config
-        telemetry = config.data_files.telemetry
+        trajectory = config.data_files.trajectory
         flight_declaration = config.data_files.flight_declaration
         geo_fence = config.data_files.geo_fence
 
     data = DataFiles(
-<<<<<<< HEAD
-        telemetry=telemetry,
+        trajectory=trajectory,
         flight_declaration=flight_declaration,
         geo_fence=geo_fence,
-=======
-        trajectory=scenario_config.trajectory or config.data_files.trajectory,
-        flight_declaration=scenario_config.flight_declaration or config.data_files.flight_declaration,
-        geo_fence=scenario_config.geo_fence or config.data_files.geo_fence,
->>>>>>> 7e89011d
     )
     yield data
 
