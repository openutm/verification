--- conflicted
+++ resolved
@@ -35,40 +35,25 @@
   flight_declaration: "config/bern/flight_declaration.json" # Path to flight declarations JSON file
   # geo_fence: "config/geo_fences.json" # Path to geo-fences
 
-<<<<<<< HEAD
 suites:
   basic_conformance:
     scenarios:
     - name: F1_happy_path
-      telemetry: "config/bern/telemetry_f1.json"
+      trajectory: "config/bern/trajectory_f1.json"
     - name: F2_contingent_path
-      telemetry: "config/bern/telemetry_f2.json"
+      trajectory: "config/bern/trajectory_f2.json"
   extra:
     scenarios:
     - name: F3_non_conforming_path
-      telemetry: "config/bern/telemetry_f3.json"
+      trajectory: "config/bern/trajectory_f3.json"  
+#     - name: F5_non_conforming_path:
+#       trajectory: "config/bern/trajectory_f5.json"
     - name: opensky_live_data
     - name: add_flight_declaration
     - name: geo_fence_upload
     - name: openutm_sim_air_traffic_data
-=======
-# List of test scenario IDs to execute
-scenarios:
-  F1_happy_path:
-    trajectory: "config/bern/trajectory_f1.json"
-  F2_contingent_path:
-    trajectory: "config/bern/trajectory_f2.json"
-  F3_non_conforming_path:
-    trajectory: "config/bern/trajectory_f3.json"
-#  F5_non_conforming_path:
-#    trajectory: "config/bern/trajectory_f5.json"
-  opensky_live_data:
-  add_flight_declaration:
-  geo_fence_upload:
-  # sdsp_track:
-  # sdsp_heartbeat:
-  openutm_sim_air_traffic_data:
->>>>>>> 7e89011d
+#     - name: sdsp_track:
+#     - name: sdsp_heartbeat:
 
 # Reporting configuration
 reporting:
